# Bare Metal: Installation

This guide walks through a bare-metal installation of Tectonic utilizing PXE-based tools. This document will cover:

| Step | Description |
|------|-------------|
| [1. Overview][step-1] | Review types of machines in the cluster<br/>Review networking requirements |
| [2. Provisioning Infrastructure][step-2] | Download and install matchbox<br/>Generate TLS assets |
| [3. Configure Networking][step-3] | Set up DHCP, TFTP, and DNS services<br/>Configure DNS for the cluster |
| [4. Tectonic Installer][step-4] | Install Kubernetes and Tectonic |
| [5. Tectonic Console][step-5] | You're done! Your cluster is ready! |

[step-1]: #1-overview
[step-2]: #2-provisioning-infrastructure
[step-3]: #3-networking
[step-4]: #4-tectonic-installer
[step-5]: #5-tectonic-console

<h2 id="1-overview"> 1. Overview </h2>

### Node types

A minimum of 3 machines are required to run Tectonic.

**Provisioner node**

A provisioner node runs the matchbox network boot and provisioning service, along with PXE services if you don't already run them elsewhere. These are long running infrastructure services. You may use Container Linux or any Linux distribution for this node. It provisions nodes, but does not join Tectonic clusters.

A Tectonic cluster consists of two types of nodes:

**Controller nodes**

Controller nodes run `etcd` and the control plane of the cluster.

**Worker nodes**

Worker nodes run your applications. New worker nodes will join the cluster by talking to controller nodes for admission.

### Networking requirements

This guide requires familiarity with PXE booting, the ability to configure network services, and to add DNS names. These are discussed in detail below.

<h2 id="2-provisioning-infrastructure"> 2. Provisioning Infrastructure </h2>

### matchbox

Matchbox is an open-source service for on-premise environments that matches bare-metal machines to profiles in order to PXE boot Container Linux clusters and automate cluster provisioning. Matchbox provides an authenticated API for clients like Tectonic Installer and Terraform. Profiles will define the kernel, initrd, iPXE config, and Container Linux config each node should use.

Download a Matchbox v0.6+ [release](https://github.com/coreos/matchbox/releases).

```sh
$ wget https://github.com/coreos/matchbox/releases/download/v0.6.0/matchbox-v0.6.0-linux-amd64.tar.gz
$ wget https://github.com/coreos/matchbox/releases/download/v0.6.0/matchbox-v0.6.0-linux-amd64.tar.gz.asc
```

Untar the release.

```sh
$ tar xzvf matchbox-v0.6.0-linux-amd64.tar.gz
$ cd matchbox-v0.6.0-linux-amd64
```

[Install Matchbox](https://github.com/coreos/matchbox/blob/master/Documentation/deployment.md) on a server or Kubernetes cluster that your bare-metal machines can reach using the guides:

* Installing on [CoreOS](https://github.com/coreos/matchbox/blob/master/Documentation/deployment.md#coreos)
* Installing on [RPM-based](https://github.com/coreos/matchbox/blob/master/Documentation/deployment.md#rpm-based-distro) distros
* Installing on generic [Linux](https://github.com/coreos/matchbox/blob/master/Documentation/deployment.md#generic-linux)
* Installing on [Kubernetes](https://github.com/coreos/matchbox/blob/master/Documentation/deployment.md#kubernetes)
* Running with [rkt](https://github.com/coreos/matchbox/blob/master/Documentation/deployment.md#rkt) or [docker](https://github.com/coreos/matchbox/blob/master/Documentation/deployment.md#docker)

Be sure to enable the gRPC API and use the TLS generation script to create server and client certificates. This can be done following the "Customization" and "Generate TLS" sections. Save the `ca.crt`, `client.crt`, and `client.key` on your local machine (e.g. `~/.matchbox`).

[Verify](https://github.com/coreos/matchbox/blob/master/Documentation/deployment.md#verify) the Matchbox service is running.

### Download CoreOS Container Linux

Matchbox can serve CoreOS Container Linux images to reduce bandwidth usage and increase the speed of CoreOS Container Linux PXE boots and installs to disk. Tectonic Installer detects the highest version number available in the Matchbox cache.

Download a recent CoreOS Container Linux stable [release][coreos-release] with signatures.

```sh
$ ./scripts/get-coreos stable 1353.7.0 .     # note the "." 3rd argument
```

Move the images to `/var/lib/matchbox/assets`,

```sh
$ sudo cp -r coreos /var/lib/matchbox/assets
```

```
$ tree /var/lib/matchbox/assets
/var/lib/matchbox/assets/
├── coreos
│   └── 1353.7.0
│       ├── CoreOS_Image_Signing_Key.asc
│       ├── coreos_production_image.bin.bz2
│       ├── coreos_production_image.bin.bz2.sig
│       ├── coreos_production_pxe_image.cpio.gz
│       ├── coreos_production_pxe_image.cpio.gz.sig
│       ├── coreos_production_pxe.vmlinuz
│       └── coreos_production_pxe.vmlinuz.sig
```

and verify the images are accessible.

```
$ curl http://matchbox.example.com:8080/assets/coreos/SOME-VERSION/
<pre>...
```

<h2 id="3-networking"> 3. Networking </h2>

A bare-metal Tectonic cluster requires PXE infrastructure, which we'll setup next.

### PXE-enabled Network

Tectonic works with many on-premise network setups. Matchbox does not seek to be the DHCP server, TFTP server, or DNS server for the network. Instead, it serves iPXE scripts as the entrypoint for provisioning network booted machines. At a high level, the goals are:

* Chainload PXE firmwares to iPXE
* Point iPXE client machines to the Matchbox iPXE endpoint (e.g. `http://matchbox.example.com:8080/boot.ipxe`)

In the simplest case, an iPXE-enabled network can chain to Matchbox,

```
# /var/www/html/ipxe/default.ipxe
chain http://matchbox.foo:8080/boot.ipxe
```

Read [network-setup](https://github.com/coreos/matchbox/blob/master/Documentation/network-setup.md) for the complete range of options. Network admins have a great amount of flexibility:

* May keep using existing DHCP, TFTP, and DNS services
* May configure subnets, architectures, or specific machines to delegate to matchbox
* May place matchbox behind a menu entry (timeout and default to matchbox)

If you've never set up a PXE-enabled network before, check out the [quay.io/coreos/dnsmasq](https://quay.io/repository/coreos/dnsmasq) container image [copy-paste examples](https://github.com/coreos/matchbox/blob/master/Documentation/network-setup.md#coreosdnsmasq) and see the section about [proxy-DHCP](https://github.com/coreos/matchbox/blob/master/Documentation/network-setup.md#proxy-dhcp).

### DNS

The Tectonic Installer will prompt for *Controller* and *Tectonic* DNS names.

#### Controller DNS

For the controller DNS name, add a record which resolves to the node you plan to use as a controller.

#### Tectonic DNS

By default, Tectonic Ingress runs as a [Kubernetes Daemon Set][daemonset] across all worker nodes. For the Tectonic DNS name, add a record resolving to any nodes you plan to use as workers. Tectonic console is accessible at this DNS name. Choosing a Tectonic DNS type depends on the available infrastructure. Provide either a single DNS entry, round-robin DNS records, or the name of a load balancer fronting the workers on ports 80 and 443.

For example,

* `matchbox.example.com` resolves to your `matchbox` deployment
* `controllers.example.com` resolves to any controller node
* `tectonic.example.com` resolves to any worker nodes

Providing a single entry for Tectonic DNS implies the console will be inaccessible if that node fails. For higher availability, use a load balancer over several worker nodes. [Changes to the Tectonic and Controller DNS configuration are not supported][trouble-domainchange] after installation.

<h2 id="4-tectonic-installer"> 4. Tectonic Installer </h2>

Make sure a current version of either the Google Chrome or Mozilla Firefox web browser is set as the default browser on the workstation where Installer will run.

Download the [Tectonic Installer][latest-tectonic-release].

```sh
wget https://releases.tectonic.com/tectonic-1.5.7-tectonic.1.tar.gz
tar xzvf tectonic-1.5.7-tectonic.1.tar.gz
cd tectonic/tectonic-installer
```

Run the Tectonic Installer that matches your platform (`linux`, `darwin`):

```sh
./$PLATFORM/installer
```

A browser window should open to begin the GUI installation process. When prompted for Matchbox credentials, insert the `client.crt`, `client.key`, and `ca.crt` created previously. You will need to enter machine MAC addresses, domain names, and your SSH public key as well.

<div class="row">
  <div class="col-lg-8 col-lg-offset-2 col-md-10 col-md-offset-1 col-sm-12 col-xs-12 co-m-screenshot">
<<<<<<< HEAD
    <img src="../../img/installer-bare-metal.png">
    <div class="co-m-screenshot-caption">Starting the Tectonic Installer for bare metal</div>
=======
    <img src="../../img/installer-start.png">
    <div class="co-m-screenshot-caption">Starting the Tectonic Installer for bare-metal</div>
>>>>>>> 7bcb20d2
  </div>
</div>

Once Terraform apply starts, power on your machines via IPMI or by pressing the power button.

<h2 id="5-tectonic-console"> 5. Tectonic Console </h2>

After the installer is complete, you'll have a Tectonic cluster and be able to access the Tectonic console. You are ready to deploy your first application on to the cluster!

<div class="row">
  <div class="col-lg-8 col-lg-offset-2 col-md-10 col-md-offset-1 col-sm-12 col-xs-12 co-m-screenshot">
    <img src="../../img/prometheus-monitoring.png">
    <div class="co-m-screenshot-caption">Viewing a node in the Tectonic Console</div>
  </div>
</div>


[assets-zip]: ../../admin/assets-zip.md
[copr-repo]: https://copr.fedorainfracloud.org/coprs/g/CoreOS/matchbox/
[coreos-release]: https://coreos.com/releases/
[daemonset]: http://kubernetes.io/docs/admin/daemons/
[latest-tectonic-release]: https://releases.tectonic.com/tectonic-1.5.7-tectonic.1.tar.gz
[matchbox-config]: https://coreos.com/matchbox/docs/latest/config.html
[matchbox-dnsmasq]: https://github.com/coreos/matchbox/tree/master/contrib/dnsmasq
[matchbox]: https://coreos.com/matchbox
[matchbox-net-setup]: https://github.com/coreos/matchbox/blob/master/Documentation/network-setup.md
[tectonic-installer]: https://coreos.com/tectonic/docs/latest/install/bare-metal/index.html
[trouble-domainchange]: troubleshooting.md#domain-name-cant-be-changed<|MERGE_RESOLUTION|>--- conflicted
+++ resolved
@@ -177,13 +177,8 @@
 
 <div class="row">
   <div class="col-lg-8 col-lg-offset-2 col-md-10 col-md-offset-1 col-sm-12 col-xs-12 co-m-screenshot">
-<<<<<<< HEAD
     <img src="../../img/installer-bare-metal.png">
     <div class="co-m-screenshot-caption">Starting the Tectonic Installer for bare metal</div>
-=======
-    <img src="../../img/installer-start.png">
-    <div class="co-m-screenshot-caption">Starting the Tectonic Installer for bare-metal</div>
->>>>>>> 7bcb20d2
   </div>
 </div>
 
